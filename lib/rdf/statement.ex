--- conflicted
+++ resolved
@@ -256,51 +256,13 @@
   def valid_object?(%Literal{}), do: true
   def valid_object?(_), do: false
 
-<<<<<<< HEAD
-
-  @doc """
-  Creates a `RDF.Statement` by mapping the nodes of another statement.
-
-  The input nodes are coerced to proper RDF values, but the returned tuple is not
-  coerced. If wanted, this could be easily achieved by piping the result through
-  `RDF.Statement.coerce/1`.
-
-  ## Examples
-
-      iex> RDF.Statement.map {EX.S, EX.p, EX.O}, fn node -> to_string(node) <> "1" end
-      {"http://example.com/S1", "http://example.com/p1", "http://example.com/O1"}
-      iex> RDF.Statement.map {EX.S, EX.p, EX.O, EX.G}, fn node -> to_string(node) <> "1" end
-      {"http://example.com/S1", "http://example.com/p1", "http://example.com/O1", "http://example.com/G1"}
-  """
-  def map(statement, f)
-
-  def map({s, p, o}, f) do
-    {
-      (s |> coerce_subject()   |> f.()),
-      (p |> coerce_predicate() |> f.()),
-      (o |> coerce_object()    |> f.())
-    }
-  end
-
-  def map({s, p, o, g}, f) do
-    {
-      (s |> coerce_subject()    |> f.()),
-      (p |> coerce_predicate()  |> f.()),
-      (o |> coerce_object()     |> f.()),
-      (g |> coerce_graph_name() |> f.())
-    }
-  end
-
-
-  def has_bnode?({_, _, _, _} = quad), do: Quad.has_bnode?(quad)
-  def has_bnode?({_, _, _} = triple),  do: Triple.has_bnode?(triple)
-
-  def include_value?({_, _, _, _} = quad, value), do: Quad.include_value?(quad, value)
-  def include_value?({_, _, _} = triple, value),  do: Triple.include_value?(triple, value)
-
-=======
   @spec valid_graph_name?(graph_name | any) :: boolean
   def valid_graph_name?(%IRI{}), do: true
   def valid_graph_name?(_), do: false
->>>>>>> c9323471
+
+  def has_bnode?({_, _, _, _} = quad), do: Quad.has_bnode?(quad)
+  def has_bnode?({_, _, _} = triple),  do: Triple.has_bnode?(triple)
+
+  def include_value?({_, _, _, _} = quad, value), do: Quad.include_value?(quad, value)
+  def include_value?({_, _, _} = triple, value),  do: Triple.include_value?(triple, value)
 end