--- conflicted
+++ resolved
@@ -177,18 +177,13 @@
     end)
   end
 
-<<<<<<< HEAD
-  def add(%RDF.Graph{} = graph, %Description{subject: subject} = description) do
+  def add(%__MODULE__{} = graph, %Description{subject: subject} = description) do
     if Description.count(description) > 0 do
       do_add(graph, subject, description)
     else
       graph
     end
   end
-=======
-  def add(%__MODULE__{} = graph, %Description{subject: subject} = description),
-    do: do_add(graph, subject, description)
->>>>>>> 0e81f4c0
 
   def add(graph, %__MODULE__{descriptions: descriptions, prefixes: prefixes}) do
     graph =
